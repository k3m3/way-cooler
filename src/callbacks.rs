//! Implementations of the callbacks exposed by wlc.
//! These functions are the main entry points into Way Cooler from user action.
#![allow(deprecated)] // keysyms

use rustwlc::handle::{WlcOutput, WlcView};
<<<<<<< HEAD
use rustwlc::types::{ButtonState, KeyboardModifiers, KeyState, KeyboardLed, ScrollAxis, Size, Point, Geometry,
                     ResizeEdge, ViewState, VIEW_ACTIVATED, VIEW_FULLSCREEN, VIEW_MAXIMIZED, VIEW_RESIZING,
                     MOD_NONE, MOD_CTRL, RESIZE_LEFT, RESIZE_RIGHT, RESIZE_TOP, RESIZE_BOTTOM};
=======
use rustwlc::types::{ButtonState, KeyboardModifiers, KeyState, KeyboardLed, ScrollAxis, Size,
                     Point, Geometry, ResizeEdge, ViewState, VIEW_ACTIVATED, VIEW_RESIZING, VIEW_MAXIMIZED,
                     MOD_NONE, RESIZE_LEFT, RESIZE_RIGHT, RESIZE_TOP, RESIZE_BOTTOM};
>>>>>>> f3a1b7cc
use rustwlc::input::{pointer, keyboard};

use super::keys::{self, KeyPress, KeyEvent};
use super::layout::{try_lock_tree, try_lock_action, Action, ContainerType, MovementError, TreeError};
use super::layout::commands::set_performing_action;
use super::lua::{self, LuaQuery};

/// If the event is handled by way-cooler
const EVENT_BLOCKED: bool = true;

/// If the event should be passed through to clients
const EVENT_PASS_THROUGH: bool = false;

const LEFT_CLICK: u32 = 0x110;
const RIGHT_CLICK: u32 = 0x111;

pub extern fn output_created(output: WlcOutput) -> bool {
    trace!("output_created: {:?}: {}", output, output.get_name());
    if let Ok(mut tree) = try_lock_tree() {
        tree.add_output(output).and_then(|_|{
            tree.switch_to_workspace(&"1")
        }).is_ok()
    } else {
        false
    }
}

pub extern fn output_destroyed(output: WlcOutput) {
    trace!("output_destroyed: {:?}", output);
}

pub extern fn output_focus(output: WlcOutput, focused: bool) {
    trace!("output_focus: {:?} focus={}", output, focused);
}

pub extern fn output_resolution(output: WlcOutput,
                                old_size_ptr: &Size, new_size_ptr: &Size) {
    trace!("output_resolution: {:?} from  {:?} to {:?}",
           output, *old_size_ptr, *new_size_ptr);
    // Update the resolution of the output and its children
    let scale = 1;
    output.set_resolution(*new_size_ptr, scale);
    if let Ok(mut tree) = try_lock_tree() {
        tree.layout_active_of(ContainerType::Output)
            .expect("Could not layout active output");
    }
}

pub extern fn view_created(view: WlcView) -> bool {
    trace!("view_created: {:?}: \"{}\"", view, view.get_title());
    if view.get_class().as_str() == "Background" {
        info!("Setting background: {}", view.get_title());
        view.send_to_back();
        view.set_mask(1);
        let output = view.get_output();
        let resolution = output.get_resolution()
            .expect("Couldn't get output resolution");
        let fullscreen = Geometry {
            origin: Point { x: 0, y: 0 },
            size: resolution
        };
        view.set_geometry(ResizeEdge::empty(), fullscreen);
        return true
    }
    if let Ok(mut tree) = try_lock_tree() {
        tree.add_view(view).and_then(|_| {
            if view.get_class() == "Background" {
                return Ok(())
            }
            view.set_state(VIEW_MAXIMIZED, true);
            tree.set_active_view(view).or_else(|_| {
                // We still want to focus on the window that appeared
                // Might need to change later, in case this focus grabbing
                // gets annoying / becomes a security issue.
                view.focus();
                Ok(())
            })
        }).is_ok()
    } else {
        false
    }
}

pub extern fn view_destroyed(view: WlcView) {
    trace!("view_destroyed: {:?}", view);
    if let Ok(mut tree) = try_lock_tree() {
        tree.remove_view(view).unwrap_or_else(|err| {
            match err {
                TreeError::ViewNotFound(_) => {},
                _ => {
                    error!("Error in view_destroyed: {:?}", err);
                }
            }
        });
    } else {
        error!("Could not delete view {:?}", view);
    }
}

pub extern fn view_focus(current: WlcView, focused: bool) {
    trace!("view_focus: {:?} {}", current, focused);
    current.set_state(VIEW_ACTIVATED, focused);
    if let Ok(mut tree) = try_lock_tree() {
        match tree.set_active_view(current) {
            Ok(_) => {},
            Err(err) => {
                error!("Could not set {:?} to be active view: {:?}", current, err);
            }
        }
    }
}

pub extern fn view_move_to_output(current: WlcView,
                                  o1: WlcOutput, o2: WlcOutput) {
    trace!("view_move_to_output: {:?}, {:?}, {:?}", current, o1, o2);
}

pub extern fn view_request_state(view: WlcView, state: ViewState, toggle: bool) {
    trace!("Setting {:?} to state {:?}", view, state);
    if state == VIEW_FULLSCREEN {
        if let Ok(mut tree) = try_lock_tree() {
            if let Some(id) = tree.lookup_view(view) {
                tree.set_fullscreen(id, toggle)
                    .expect("The ID was related to a non-view, somehow!");
                match tree.container_in_active_workspace(id) {
                    Ok(true) => {
                        tree.layout_active_of(ContainerType::Workspace)
                            .unwrap_or_else(|err| {
                                error!("Could not layout active workspace for view {:?}: {:?}",
                                        view, err)
                            });
                    },
                    Ok(false) => {},
                    Err(err) => error!("Could not set {:?} fullscreen: {:?}", view, err)
                }
            } else {
                warn!("Could not find view {:?} in tree", view);
            }
        }
    }
}

pub extern fn view_request_move(view: WlcView, _dest: &Point) {
    if let Ok(mut tree) = try_lock_tree() {
        if let Err(err) = tree.set_active_view(view) {
            error!("view_request_move error: {:?}", err);
        }
    }
}

pub extern fn view_request_resize(view: WlcView, edge: ResizeEdge, point: &Point) {
    if let Ok(mut tree) = try_lock_tree() {
        match try_lock_action() {
            Ok(guard) => {
                if guard.is_some() {
                    if let Some(id) = tree.lookup_view(view) {
                        if let Err(err) = tree.resize_container(id, edge, *point) {
                            error!("Problem: Command returned error: {:#?}", err);
                        }
                    }
                }
            },
            _ => {}
        }
    }
}

pub extern fn keyboard_key(_view: WlcView, _time: u32, mods: &KeyboardModifiers,
                           key: u32, state: KeyState) -> bool {
    let empty_mods: KeyboardModifiers = KeyboardModifiers {
            mods: MOD_NONE,
            leds: KeyboardLed::empty()
    };
    let sym = keyboard::get_keysym_for_key(key, empty_mods);
    let press = KeyPress::new(mods.mods, sym);

    if state == KeyState::Pressed {
        if let Some(action) = keys::get(&press) {
            debug!("[key] Found an action for {}", press);
            match action {
                KeyEvent::Command(func) => {
                    func();
                },
                KeyEvent::Lua => {
                    match lua::send(LuaQuery::HandleKey(press)) {
                        Ok(_) => {},
                        Err(err) => {
                            // We may want to wait for Lua's reply from
                            // keypresses; for example if the table is tampered
                            // with or Lua is restarted or Lua has an error.
                            // ATM Lua asynchronously logs this but in the future
                            // an error popup/etc is a good idea.
                            error!("Error sending keypress: {:?}", err);
                        }
                    }
                }
            }
            return EVENT_BLOCKED
        }
    }

    return EVENT_PASS_THROUGH
}

pub extern fn view_request_geometry(_view: WlcView, _geometry: &Geometry) {
}

pub extern fn pointer_button(view: WlcView, _time: u32,
                         mods: &KeyboardModifiers, button: u32,
                             state: ButtonState, point: &Point) -> bool {
    if state == ButtonState::Pressed {
        let mouse_mod = keys::mouse_modifier();
        if button == LEFT_CLICK && !view.is_root() {
            if let Ok(mut tree) = try_lock_tree() {
                tree.set_active_view(view).unwrap_or_else(|_| {
                    // still focus on view, even if not in tree.
                    view.focus();
                });
                if mods.mods.contains(mouse_mod) {
                    let action = Action {
                        view: view,
                        grab: *point,
                        edges: ResizeEdge::empty()
                    };
                    set_performing_action(Some(action));
                }
            }
        } else if button == RIGHT_CLICK && !view.is_root() {
            if let Ok(mut tree) = try_lock_tree() {
                tree.set_active_view(view).ok();
            }
            // TODO Make this set in the config file and read here.
            if mods.mods.contains(mouse_mod) {
                let action = Action {
                    view: view,
                    grab: *point,
                    edges: ResizeEdge::empty()
                };
                set_performing_action(Some(action));
                let geometry = view.get_geometry()
                    .expect("Could not get geometry of the view");
                let halfw = geometry.origin.x + geometry.size.w as i32 / 2;
                let halfh = geometry.origin.y + geometry.size.h as i32 / 2;

                {
                    let mut action: Action = try_lock_action().ok().and_then(|guard| *guard)
                        .unwrap_or(Action {
                            view: view,
                            grab: *point,
                            edges: ResizeEdge::empty()
                        });
                    let flag_x = if point.x < halfw {
                        RESIZE_LEFT
                    } else if point.x > halfw {
                        RESIZE_RIGHT
                    } else {
                        ResizeEdge::empty()
                    };

                    let flag_y = if point.y < halfh {
                        RESIZE_TOP
                    } else if point.y > halfh {
                        RESIZE_BOTTOM
                    } else {
                        ResizeEdge::empty()
                    };

                    action.edges = flag_x | flag_y;
                    set_performing_action(Some(action));
                }
                view.set_state(VIEW_RESIZING, true);
                return EVENT_BLOCKED
            }
        }
    } else {
        if let Ok(lock) = try_lock_action() {
            match *lock {
                Some(action) => {
                    let view = action.view;
                    if view.get_state().contains(VIEW_RESIZING) {
                        view.set_state(VIEW_RESIZING, false);
                    }
                },
                _ => {}
            }
        }
        set_performing_action(None);
    }
    EVENT_PASS_THROUGH
}

pub extern fn pointer_scroll(_view: WlcView, _time: u32,
                         _mods_ptr: &KeyboardModifiers, _axis: ScrollAxis,
                         _heights: [f64; 2]) -> bool {
    EVENT_PASS_THROUGH
}

pub extern fn pointer_motion(view: WlcView, _time: u32, point: &Point) -> bool {
    let mut result = EVENT_PASS_THROUGH;
    let mut maybe_action = None;
    {
        if let Ok(action_lock) = try_lock_action() {
            maybe_action = action_lock.clone();
        }
    }
    match maybe_action {
        None => result = EVENT_PASS_THROUGH,
        Some(action) => {
            if action.edges.bits() != 0 {
                if let Ok(mut tree) = try_lock_tree() {
                    // TODO Change to id of _view
                    // Need to implement a map of view to uuid first though...
                    if let Some(active_id) = tree.lookup_view(view) {
                        match tree.resize_container(active_id, action.edges, *point) {
                            // Return early here to not set the pointer
                            Ok(_) => return EVENT_BLOCKED,
                            Err(err) => error!("Error: {:#?}", err)
                        }
                    }
                }
            } else {
                if let Ok(mut tree) = try_lock_tree() {
                    match tree.try_drag_active(*point) {
                        Ok(_) => result = EVENT_BLOCKED,
                        Err(TreeError::PerformingAction(_)) |
                        Err(TreeError::Movement(MovementError::NotFloating(_))) => result = EVENT_PASS_THROUGH,
                        Err(err) => {
                            error!("Error: {:#?}", err);
                            result = EVENT_PASS_THROUGH
                        }
                    }
                }
            }
        }
    }
    pointer::set_position(*point);
    result
}

pub extern fn compositor_ready() {
    info!("Preparing compositor!");
    info!("Initializing Lua...");
    lua::init();
    keys::init();
}

pub extern fn compositor_terminating() {
    info!("Compositor terminating!");
    lua::send(lua::LuaQuery::Terminate).ok();
    if let Ok(mut tree) = try_lock_tree() {
        if tree.destroy_tree().is_err() {
            error!("Could not destroy tree");
        }
    }

}


pub fn init() {
    use rustwlc::callback;

    callback::output_created(output_created);
    callback::output_destroyed(output_destroyed);
    callback::output_focus(output_focus);
    callback::output_resolution(output_resolution);
    callback::view_created(view_created);
    callback::view_destroyed(view_destroyed);
    callback::view_focus(view_focus);
    callback::view_move_to_output(view_move_to_output);
    callback::view_request_geometry(view_request_geometry);
    callback::view_request_state(view_request_state);
    callback::view_request_move(view_request_move);
    callback::view_request_resize(view_request_resize);
    callback::keyboard_key(keyboard_key);
    callback::pointer_button(pointer_button);
    callback::pointer_scroll(pointer_scroll);
    callback::pointer_motion(pointer_motion);
    callback::compositor_ready(compositor_ready);
    callback::compositor_terminate(compositor_terminating);
    trace!("Registered wlc callbacks");
}<|MERGE_RESOLUTION|>--- conflicted
+++ resolved
@@ -3,15 +3,9 @@
 #![allow(deprecated)] // keysyms
 
 use rustwlc::handle::{WlcOutput, WlcView};
-<<<<<<< HEAD
 use rustwlc::types::{ButtonState, KeyboardModifiers, KeyState, KeyboardLed, ScrollAxis, Size, Point, Geometry,
-                     ResizeEdge, ViewState, VIEW_ACTIVATED, VIEW_FULLSCREEN, VIEW_MAXIMIZED, VIEW_RESIZING,
-                     MOD_NONE, MOD_CTRL, RESIZE_LEFT, RESIZE_RIGHT, RESIZE_TOP, RESIZE_BOTTOM};
-=======
-use rustwlc::types::{ButtonState, KeyboardModifiers, KeyState, KeyboardLed, ScrollAxis, Size,
-                     Point, Geometry, ResizeEdge, ViewState, VIEW_ACTIVATED, VIEW_RESIZING, VIEW_MAXIMIZED,
+                     ResizeEdge, ViewState, VIEW_ACTIVATED, VIEW_FULLSCREEN, VIEW_RESIZING, VIEW_MAXIMIZED,
                      MOD_NONE, RESIZE_LEFT, RESIZE_RIGHT, RESIZE_TOP, RESIZE_BOTTOM};
->>>>>>> f3a1b7cc
 use rustwlc::input::{pointer, keyboard};
 
 use super::keys::{self, KeyPress, KeyEvent};
